--- conflicted
+++ resolved
@@ -23,15 +23,10 @@
   calculator: CalculatorPlugin,
   browser: BrowserPlugin,
   settings: SettingsPlugin,
-<<<<<<< HEAD
   WordEditor: WordEditorPlugin,
   audioplayer: AudioPlayerPlugin,
   "webllm-chat": WebLLMChatPlugin,
-=======
-  wordeditor: WordEditorPlugin,
-  audioplayer: AudioPlayerPlugin, // Make sure the key matches the plugin ID exactly
-  filebrowser: FileBrowserPlugin, // Add the File Browser plugin
->>>>>>> 803eea16
+
 };
 
 // Debug: Log available plugins
