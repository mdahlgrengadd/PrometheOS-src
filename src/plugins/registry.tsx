<<<<<<< HEAD
import { manifest as apiExplorerManifest } from './apps/api-explorer';
=======

>>>>>>> 803eea16
import { manifest as audioPlayerManifest } from './apps/audioplayer';
import { manifest as browserManifest } from './apps/browser';
import { manifest as calculatorManifest } from './apps/calculator';
import { manifest as fileBrowserManifest } from './apps/filebrowser';
// Import all plugin manifests
import { manifest as notepadManifest } from './apps/notepad';
import { manifest as settingsManifest } from './apps/settings';
import { manifest as webllmChatManifest } from './apps/webllm-chat';
import { manifest as wordEditorManifest } from './apps/WordEditor';
import { PluginManifest } from './types';

// Export all available plugins manifests
export const availablePlugins: PluginManifest[] = [
  notepadManifest,
  calculatorManifest,
  audioPlayerManifest,
  browserManifest,
  settingsManifest,
  wordEditorManifest,
<<<<<<< HEAD
  webllmChatManifest,
  apiExplorerManifest,
=======
  fileBrowserManifest, // Added the File Browser plugin
>>>>>>> 803eea16
];

// Helper function to get plugin manifest by ID
export function getPluginManifestById(id: string): PluginManifest | undefined {
  return availablePlugins.find((plugin) => plugin.id === id);
}<|MERGE_RESOLUTION|>--- conflicted
+++ resolved
@@ -1,8 +1,6 @@
-<<<<<<< HEAD
+
 import { manifest as apiExplorerManifest } from './apps/api-explorer';
-=======
 
->>>>>>> 803eea16
 import { manifest as audioPlayerManifest } from './apps/audioplayer';
 import { manifest as browserManifest } from './apps/browser';
 import { manifest as calculatorManifest } from './apps/calculator';
@@ -22,12 +20,9 @@
   browserManifest,
   settingsManifest,
   wordEditorManifest,
-<<<<<<< HEAD
   webllmChatManifest,
   apiExplorerManifest,
-=======
-  fileBrowserManifest, // Added the File Browser plugin
->>>>>>> 803eea16
+
 ];
 
 // Helper function to get plugin manifest by ID
